--- conflicted
+++ resolved
@@ -73,19 +73,11 @@
             .map(&qh, &state.xdg_shell_state, &mut state.xdg_window_state, surface)
             .expect("window creation");
 
-<<<<<<< HEAD
-        let viewport = state
-            .viewporter
-            .get()
-            .expect("Requires wp_viewporter")
-            .get_viewport(window.wl_surface(), &qh, ());
-=======
         let viewport = state.viewporter.get().expect("Requires wp_viewporter").get_viewport(
             window.wl_surface(),
             &qh,
             (),
         );
->>>>>>> 1c725f42
 
         state.windows.push(ImageViewer {
             width: image.width(),
