use std::{
    any::Any,
    fmt::{self, Display, Formatter},
    sync::{Arc, Mutex, Weak},
};

use wayland_client::{
    protocol::wl_output::{self, Subpixel, Transform},
    Connection, Dispatch, Proxy, QueueHandle, WEnum,
};
use wayland_protocols::xdg::xdg_output::zv1::client::{
    zxdg_output_manager_v1::{self, ZxdgOutputManagerV1},
    zxdg_output_v1,
};

use crate::{
    globals::GlobalData,
    registry::{GlobalProxy, ProvidesRegistryState, RegistryHandler},
};

/// Simplified event handler for [`wl_output::WlOutput`].
/// See [`OutputState`].
pub trait OutputHandler: Sized {
    fn output_state(&mut self) -> &mut OutputState;

    /// A new output has been advertised.
    fn new_output(
        &mut self,
        conn: &Connection,
        qh: &QueueHandle<Self>,
        output: wl_output::WlOutput,
    );

    /// An existing output has changed.
    fn update_output(
        &mut self,
        conn: &Connection,
        qh: &QueueHandle<Self>,
        output: wl_output::WlOutput,
    );

    /// An output is no longer advertised.
    ///
    /// The info passed to this function was the state of the output before destruction.
    fn output_destroyed(
        &mut self,
        conn: &Connection,
        qh: &QueueHandle<Self>,
        output: wl_output::WlOutput,
    );
}

type ScaleWatcherFn =
    dyn Fn(&mut dyn Any, &Connection, &dyn Any, &wl_output::WlOutput) + Send + Sync;

/// A handler for delegating [`wl_output::WlOutput`](wayland_client::protocol::wl_output::WlOutput).
///
/// When implementing [`ProvidesRegistryState`],
/// [`registry_handlers!`](crate::registry_handlers) may be used to delegate all
/// output events to an instance of this type. It will internally store the internal state of all
/// outputs and allow querying them via the `OutputState::outputs` and `OutputState::info` methods.
///
/// ## Example
///
/// ```
/// use smithay_client_toolkit::output::{OutputHandler,OutputState};
/// use smithay_client_toolkit::registry::{ProvidesRegistryState,RegistryHandler};
/// # use smithay_client_toolkit::registry::RegistryState;
/// use smithay_client_toolkit::{registry_handlers,delegate_output, delegate_registry};
/// use wayland_client::{Connection,QueueHandle,protocol::wl_output};
///
/// struct ExampleState {
/// #    registry_state: RegistryState,
///     // The state is usually kept as an attribute of the application state.
///     output_state: OutputState,
/// }
///
/// // When using `OutputState`, an implementation of `OutputHandler` should be supplied:
/// impl OutputHandler for ExampleState {
///      // Custom implementation handling output events here ...
/// #    fn output_state(&mut self) -> &mut OutputState {
/// #        &mut self.output_state
/// #    }
/// #
/// #    fn new_output(&mut self, _: &Connection, _: &QueueHandle<Self>, _: wl_output::WlOutput) {
/// #    }
/// #
/// #    fn update_output(&mut self, _: &Connection, _: &QueueHandle<Self>, _: wl_output::WlOutput) {
/// #    }
/// #
/// #    fn output_destroyed(&mut self, _: &Connection, _: &QueueHandle<Self>, _: wl_output::WlOutput) {
/// #    }
/// }
///
/// // Delegating to the registry is required to use `OutputState`.
/// delegate_registry!(ExampleState);
/// delegate_output!(ExampleState);
///
/// impl ProvidesRegistryState for ExampleState {
/// #    fn registry(&mut self) -> &mut RegistryState {
/// #        &mut self.registry_state
/// #    }
///     // ...
///
///     registry_handlers!(OutputState);
/// }
/// ```
pub struct OutputState {
    xdg: GlobalProxy<ZxdgOutputManagerV1>,
    outputs: Vec<OutputInner>,
    callbacks: Vec<Weak<ScaleWatcherFn>>,
}

impl fmt::Debug for OutputState {
    fn fmt(&self, fmt: &mut fmt::Formatter) -> fmt::Result {
        fmt.debug_struct("OutputState")
            .field("xdg", &self.xdg)
            .field("outputs", &self.outputs)
            .field("callbacks", &self.callbacks.len())
            .finish()
    }
}

pub struct ScaleWatcherHandle(Arc<ScaleWatcherFn>);

impl fmt::Debug for ScaleWatcherHandle {
    fn fmt(&self, fmt: &mut fmt::Formatter) -> fmt::Result {
        fmt.debug_struct("ScaleWatcherHandle").finish_non_exhaustive()
    }
}

impl OutputState {
    pub fn new() -> OutputState {
        OutputState { xdg: GlobalProxy::new(), outputs: vec![], callbacks: vec![] }
    }

    /// Returns an iterator over all outputs.
    pub fn outputs(&self) -> impl Iterator<Item = wl_output::WlOutput> {
        self.outputs.iter().map(|output| &output.wl_output).cloned().collect::<Vec<_>>().into_iter()
    }

    /// Returns information about an output.
    ///
    /// This may be none if the output has been destroyed or the compositor has not sent information about the
    /// output yet.
    pub fn info(&self, output: &wl_output::WlOutput) -> Option<OutputInfo> {
        self.outputs
            .iter()
            .find(|inner| &inner.wl_output == output)
            .and_then(|inner| inner.current_info.clone())
    }

    pub fn add_scale_watcher<F, D>(data: &mut D, f: F) -> ScaleWatcherHandle
    where
        D: OutputHandler + 'static,
        F: Fn(&mut D, &Connection, &QueueHandle<D>, &wl_output::WlOutput) + Send + Sync + 'static,
    {
        let state = data.output_state();
        let rv = ScaleWatcherHandle(Arc::new(move |data, conn, qh, output| {
            if let (Some(data), Some(qh)) = (data.downcast_mut(), qh.downcast_ref()) {
                f(data, conn, qh, output);
            }
        }));
        state.callbacks.retain(|f| f.upgrade().is_some());
        state.callbacks.push(Arc::downgrade(&rv.0));
        rv
    }

    fn setup<D>(&mut self, wl_output: wl_output::WlOutput, qh: &QueueHandle<D>)
    where
        D: Dispatch<zxdg_output_v1::ZxdgOutputV1, OutputData> + 'static,
    {
        let data = wl_output.data::<OutputData>().unwrap().clone();

        let pending_info = data.0.lock().unwrap().clone();
        let name = pending_info.id;

        let version = wl_output.version();
        let pending_xdg = version < 4 && self.xdg.get().is_ok();

        let xdg_output = if pending_xdg {
            let xdg = self.xdg.get().unwrap();

            Some(xdg.get_xdg_output(&wl_output, qh, data))
        } else {
            None
        };

        let inner = OutputInner {
            name,
            wl_output,
            xdg_output,
            just_created: true,
            // wl_output::done was added in version 2.
            // If we have an output at version 1, assume the data was already sent.
            current_info: if version > 1 { None } else { Some(OutputInfo::new(name)) },

            pending_info,
            pending_wl: true,
            pending_xdg,
        };

        self.outputs.push(inner);
    }
}

#[derive(Debug, Clone)]
pub struct OutputData(Arc<Mutex<OutputInfo>>);

impl OutputData {
    pub fn new(name: u32) -> OutputData {
        OutputData(Arc::new(Mutex::new(OutputInfo::new(name))))
    }

    pub fn scale_factor(&self) -> i32 {
        let guard = self.0.lock().unwrap();

        guard.scale_factor
    }
}

#[derive(Debug, Clone)]
pub struct Mode {
    /// Number of pixels of this mode in format `(width, height)`
    ///
    /// for example `(1920, 1080)`
    pub dimensions: (i32, i32),

    /// Refresh rate for this mode.
    ///
    /// The refresh rate is specified in terms of millihertz (mHz). To convert approximately to Hertz,
    /// divide the value by 1000.
    ///
    /// This value could be zero if an output has no correct refresh rate, such as a virtual output.
    pub refresh_rate: i32,

    /// Whether this is the current mode for this output.
    ///
    /// Per the Wayland protocol, non-current modes are deprecated and clients should not rely on deprecated
    /// modes.
    pub current: bool,

    /// Whether this is the preferred mode for this output.
    pub preferred: bool,
}

impl Display for Mode {
    fn fmt(&self, f: &mut Formatter<'_>) -> fmt::Result {
        if self.current {
            write!(f, "(current) ")?;
        }

        if self.preferred {
            write!(f, "(preferred) ")?;
        }

        write!(
            f,
            "{}×{}px @ {}.{:03} Hz",
            self.dimensions.0,
            self.dimensions.1,
            // Print the refresh rate in hertz since it is more familiar unit.
            self.refresh_rate / 1000,
            self.refresh_rate % 1000
        )
    }
}

/// Information about an output.
#[derive(Debug, Clone)]
#[non_exhaustive]
pub struct OutputInfo {
    /// The id of the output.
    ///
    /// This corresponds to the global `name` of the wl_output.
    pub id: u32,

    /// The model name of this output as advertised by the server.
    pub model: String,

    /// The make name of this output as advertised by the server.
    pub make: String,

    /// Location of the top-left corner of this output in compositor space.
    ///
    /// Note that the compositor may decide to always report (0,0) if it decides clients are not allowed to
    /// know this information.
    pub location: (i32, i32),

    /// Physical dimensions of this output, in millimeters.
    ///
    /// This value may be set to (0, 0) if a physical size does not make sense for the output (e.g. projectors
    /// and virtual outputs).
    pub physical_size: (i32, i32),

    /// The subpixel layout for this output.
    pub subpixel: Subpixel,

    /// The current transformation applied to this output
    ///
    /// You can pre-render your buffers taking this information into account and advertising it via
    /// `wl_buffer.set_transform` for better performance.
    pub transform: Transform,

    /// The scaling factor of this output
    ///
    /// Any buffer whose scaling factor does not match the one of the output it is displayed on will be
    /// rescaled accordingly.
    ///
    /// For example, a buffer of scaling factor 1 will be doubled in size if the output scaling factor is 2.
    ///
    /// You can pre-render your buffers taking this information into account and advertising it via
    /// `wl_surface.set_buffer_scale` so you may advertise a higher detail image.
    pub scale_factor: i32,

    /// Possible modes for an output.
    pub modes: Vec<Mode>,

    /// The name of the this output as advertised by the surface.
    ///
    /// Examples of names include 'HDMI-A-1', 'WL-1', 'X11-1', etc. However, do not assume that the name is a
    /// reflection of an underlying DRM connector, X11 connection, etc.
    ///
    /// Compositors are not required to provide a name for the output and the value may be [`None`].
    ///
    /// The name will be [`None`] if the compositor does not support version 4 of the wl-output protocol or
    /// version 2 of the zxdg-output-v1 protocol.
    pub name: Option<String>,

    /// The description of this output as advertised by the server
    ///
    /// The description is a UTF-8 string with no convention defined for its contents. The description is not
    /// guaranteed to be unique among all wl_output globals. Examples might include 'Foocorp 11" Display' or
    /// 'Virtual X11 output via :1'.
    ///
    /// Compositors are not required to provide a description of the output and the value may be [`None`].
    ///
    /// The value will be [`None`] if the compositor does not support version 4 of the wl-output
    /// protocol, version 2 of the zxdg-output-v1 protocol.
    pub description: Option<String>,
}

#[macro_export]
macro_rules! delegate_output {
<<<<<<< HEAD
    ($(@<$( $lt:tt $( : $clt:tt $(+ $dlt:tt )* )? ),+>)? $ty: ty) => {
        $crate::reexports::client::delegate_dispatch!($(@< $( $lt $( : $clt $(+ $dlt )* )? ),+ >)? $ty: [
            $crate::reexports::client::protocol::wl_output::WlOutput: $crate::output::OutputData
        ] => $crate::output::OutputState);
        $crate::reexports::client::delegate_dispatch!($(@< $( $lt $( : $clt $(+ $dlt )* )? ),+ >)? $ty: [
            $crate::reexports::protocols::xdg::xdg_output::zv1::client::zxdg_output_manager_v1::ZxdgOutputManagerV1: $crate::globals::GlobalData
        ] => $crate::output::OutputState);
        $crate::reexports::client::delegate_dispatch!($(@< $( $lt $( : $clt $(+ $dlt )* )? ),+ >)? $ty: [
=======
    ($ty: ty) => {
        $crate::reexports::client::delegate_dispatch!($ty: [
            $crate::reexports::client::protocol::wl_output::WlOutput: $crate::output::OutputData
        ] => $crate::output::OutputState);
        $crate::reexports::client::delegate_dispatch!($ty: [
            $crate::reexports::protocols::xdg::xdg_output::zv1::client::zxdg_output_manager_v1::ZxdgOutputManagerV1: $crate::globals::GlobalData
        ] => $crate::output::OutputState);
        $crate::reexports::client::delegate_dispatch!($ty: [
>>>>>>> 87424f2c
            $crate::reexports::protocols::xdg::xdg_output::zv1::client::zxdg_output_v1::ZxdgOutputV1: $crate::output::OutputData
        ] => $crate::output::OutputState);
    };
}

impl<D> Dispatch<wl_output::WlOutput, OutputData, D> for OutputState
where
    D: Dispatch<wl_output::WlOutput, OutputData> + OutputHandler + 'static,
{
    fn event(
        state: &mut D,
        output: &wl_output::WlOutput,
        event: wl_output::Event,
        data: &OutputData,
        conn: &Connection,
        qh: &QueueHandle<D>,
    ) {
        match event {
            wl_output::Event::Geometry {
                x,
                y,
                physical_width,
                physical_height,
                subpixel,
                make,
                model,
                transform,
            } => {
                let inner = state
                    .output_state()
                    .outputs
                    .iter_mut()
                    .find(|inner| &inner.wl_output == output)
                    .expect("Received event for dead output");

                inner.pending_info.location = (x, y);
                inner.pending_info.physical_size = (physical_width, physical_height);
                inner.pending_info.subpixel = match subpixel {
                    WEnum::Value(subpixel) => subpixel,
                    WEnum::Unknown(_) => todo!("Warn about invalid subpixel value"),
                };
                inner.pending_info.make = make;
                inner.pending_info.model = model;
                inner.pending_info.transform = match transform {
                    WEnum::Value(subpixel) => subpixel,
                    WEnum::Unknown(_) => todo!("Warn about invalid transform value"),
                };
                inner.pending_wl = true;
            }

            wl_output::Event::Mode { flags, width, height, refresh } => {
                let inner = state
                    .output_state()
                    .outputs
                    .iter_mut()
                    .find(|inner| &inner.wl_output == output)
                    .expect("Received event for dead output");

                if let Some((index, _)) =
                    inner.pending_info.modes.iter().enumerate().find(|(_, mode)| {
                        mode.dimensions == (width, height) && mode.refresh_rate == refresh
                    })
                {
                    // We found a match, remove the old mode.
                    inner.pending_info.modes.remove(index);
                }

                let flags = match flags {
                    WEnum::Value(flags) => flags,
                    WEnum::Unknown(_) => panic!("Invalid flags"),
                };

                let current = flags.contains(wl_output::Mode::Current);
                let preferred = flags.contains(wl_output::Mode::Preferred);

                // Now create the new mode.
                inner.pending_info.modes.push(Mode {
                    dimensions: (width, height),
                    refresh_rate: refresh,
                    current,
                    preferred,
                });

                let index = inner.pending_info.modes.len() - 1;

                // Any mode that isn't current is deprecated, let's deprecate any existing modes that may be
                // marked as current.
                //
                // If a new mode is advertised as preferred, then mark the existing preferred mode as not.
                inner.pending_info.modes.iter_mut().enumerate().for_each(|(mode_index, mode)| {
                    if index != mode_index {
                        // This mode is no longer preferred.
                        if mode.preferred && preferred {
                            mode.preferred = false;
                        }

                        // This mode is no longer current.
                        if mode.current && current {
                            mode.current = false;
                        }
                    }
                });

                inner.pending_wl = true;
            }

            wl_output::Event::Scale { factor } => {
                let inner = state
                    .output_state()
                    .outputs
                    .iter_mut()
                    .find(|inner| &inner.wl_output == output)
                    .expect("Received event for dead output");

                inner.pending_info.scale_factor = factor;
                inner.pending_wl = true;
            }

            wl_output::Event::Name { name } => {
                let inner = state
                    .output_state()
                    .outputs
                    .iter_mut()
                    .find(|inner| &inner.wl_output == output)
                    .expect("Received event for dead output");

                inner.pending_info.name = Some(name);
                inner.pending_wl = true;
            }

            wl_output::Event::Description { description } => {
                let inner = state
                    .output_state()
                    .outputs
                    .iter_mut()
                    .find(|inner| &inner.wl_output == output)
                    .expect("Received event for dead output");

                inner.pending_info.description = Some(description);
                inner.pending_wl = true;
            }

            wl_output::Event::Done => {
                let inner = state
                    .output_state()
                    .outputs
                    .iter_mut()
                    .find(|inner| &inner.wl_output == output)
                    .expect("Received event for dead output");

                let info = inner.pending_info.clone();
                inner.current_info = Some(info.clone());
                inner.pending_wl = false;

                if inner
                    .xdg_output
                    .as_ref()
                    .map(Proxy::version)
                    .map(|v| v > 3) // version 3 of xdg_output deprecates xdg_output::done
                    .unwrap_or(false)
                {
                    inner.pending_xdg = false;
                }

                // Set the user data, see if we need to run scale callbacks
                let run_callbacks = data.set(info);

                if inner.just_created {
                    inner.just_created = false;
                    state.new_output(conn, qh, output.clone());
                } else {
                    state.update_output(conn, qh, output.clone());
                }

                if run_callbacks {
                    let callbacks = state.output_state().callbacks.clone();
                    for cb in callbacks {
                        if let Some(cb) = cb.upgrade() {
                            cb(state, conn, qh, output);
                        }
                    }
                }
            }

            _ => unreachable!(),
        }
    }
}

impl<D> Dispatch<zxdg_output_manager_v1::ZxdgOutputManagerV1, GlobalData, D> for OutputState
where
    D: Dispatch<zxdg_output_manager_v1::ZxdgOutputManagerV1, GlobalData> + OutputHandler,
{
    fn event(
        _: &mut D,
        _: &zxdg_output_manager_v1::ZxdgOutputManagerV1,
        _: zxdg_output_manager_v1::Event,
        _: &GlobalData,
        _: &Connection,
        _: &QueueHandle<D>,
    ) {
        unreachable!("zxdg_output_manager_v1 has no events")
    }
}

impl<D> Dispatch<zxdg_output_v1::ZxdgOutputV1, OutputData, D> for OutputState
where
    D: Dispatch<zxdg_output_v1::ZxdgOutputV1, OutputData> + OutputHandler,
{
    fn event(
        state: &mut D,
        output: &zxdg_output_v1::ZxdgOutputV1,
        event: zxdg_output_v1::Event,
        data: &OutputData,
        conn: &Connection,
        qh: &QueueHandle<D>,
    ) {
        match event {
            // Already provided by wl_output
            zxdg_output_v1::Event::LogicalPosition { x: _, y: _ } => (),
            zxdg_output_v1::Event::LogicalSize { width: _, height: _ } => (),

            zxdg_output_v1::Event::Name { name } => {
                let inner = state
                    .output_state()
                    .outputs
                    .iter_mut()
                    .find(|inner| inner.xdg_output.as_ref() == Some(output))
                    .expect("Received event for dead output");

                inner.pending_info.name = Some(name);
                inner.pending_xdg = true;
            }

            zxdg_output_v1::Event::Description { description } => {
                let inner = state
                    .output_state()
                    .outputs
                    .iter_mut()
                    .find(|inner| inner.xdg_output.as_ref() == Some(output))
                    .expect("Received event for dead output");

                inner.pending_info.description = Some(description);
                inner.pending_xdg = true;
            }

            zxdg_output_v1::Event::Done => {
                // This event is deprecated starting in version 3, wl_output::done should be sent instead.
                if output.version() < 3 {
                    let inner = state
                        .output_state()
                        .outputs
                        .iter_mut()
                        .find(|inner| inner.xdg_output.as_ref() == Some(output))
                        .expect("Received event for dead output");

                    let info = inner.pending_info.clone();
                    inner.current_info = Some(info.clone());
                    inner.pending_xdg = false;

                    // Set the user data
                    data.set(info);

                    let pending_wl = inner.pending_wl;
                    let just_created = inner.just_created;
                    let output = inner.wl_output.clone();

                    if just_created {
                        inner.just_created = false;
                    }

                    if !pending_wl {
                        if just_created {
                            state.new_output(conn, qh, output);
                        } else {
                            state.update_output(conn, qh, output);
                        }
                    }
                }
            }

            _ => unreachable!(),
        }
    }
}

impl<D> RegistryHandler<D> for OutputState
where
    D: Dispatch<wl_output::WlOutput, OutputData>
        + Dispatch<zxdg_output_v1::ZxdgOutputV1, OutputData>
        + Dispatch<zxdg_output_manager_v1::ZxdgOutputManagerV1, GlobalData>
        + OutputHandler
        + ProvidesRegistryState
        + 'static,
{
    fn ready(data: &mut D, _: &Connection, qh: &QueueHandle<D>) {
        let outputs: Vec<wl_output::WlOutput> =
            data.registry().bind_all(qh, 1..=4, OutputData::new).expect("Failed to bind global");

        // Only bind xdg output manager if it's needed
        let xdg = if outputs.iter().any(|o| o.version() < 4) {
            data.registry().bind_one(qh, 1..=3, GlobalData).into()
        } else {
            GlobalProxy::NotReady
        };

        let output_state = data.output_state();
        output_state.xdg = xdg;

        for wl_output in outputs {
            output_state.setup(wl_output, qh);
        }
    }

    fn new_global(
        data: &mut D,
        _: &Connection,
        qh: &QueueHandle<D>,
        name: u32,
        interface: &str,
        version: u32,
    ) {
        if interface == "wl_output" {
            // Lazily bind xdg output manager if it's needed
            if version < 4 && matches!(data.output_state().xdg, GlobalProxy::NotReady) {
                data.output_state().xdg = data.registry().bind_one(qh, 1..=3, GlobalData).into();
            }

            let output = data
                .registry()
                .bind_specific(qh, name, 1..=4, OutputData::new(name))
                .expect("Failed to bind global");
            data.output_state().setup(output, qh);
        }
    }

    fn remove_global(
        data: &mut D,
        conn: &Connection,
        qh: &QueueHandle<D>,
        name: u32,
        interface: &str,
    ) {
        if interface == "wl_output" {
            let output = data
                .output_state()
                .outputs
                .iter()
                .position(|o| o.name == name)
                .expect("Removed non-existing output");

            let wl_output = data.output_state().outputs[output].wl_output.clone();
            data.output_destroyed(conn, qh, wl_output);

            let output = data.output_state().outputs.remove(output);
            if let Some(xdg_output) = &output.xdg_output {
                xdg_output.destroy();
            }
            output.wl_output.release();
        }
    }
}

impl OutputInfo {
    fn new(id: u32) -> OutputInfo {
        OutputInfo {
            id,
            model: String::new(),
            make: String::new(),
            location: (0, 0),
            physical_size: (0, 0),
            subpixel: Subpixel::Unknown,
            transform: Transform::Normal,
            scale_factor: 1,
            modes: vec![],
            name: None,
            description: None,
        }
    }
}

impl OutputData {
    pub(crate) fn set(&self, info: OutputInfo) -> bool {
        let mut guard = self.0.lock().unwrap();

        let rv = guard.scale_factor != info.scale_factor;

        *guard = info;

        rv
    }
}

#[derive(Debug)]
struct OutputInner {
    /// The name of the wl_output global.
    name: u32,
    wl_output: wl_output::WlOutput,
    xdg_output: Option<zxdg_output_v1::ZxdgOutputV1>,
    /// Whether this output was just created and has not an event yet.
    just_created: bool,

    current_info: Option<OutputInfo>,
    pending_info: OutputInfo,
    pending_wl: bool,
    pending_xdg: bool,
}<|MERGE_RESOLUTION|>--- conflicted
+++ resolved
@@ -342,7 +342,6 @@
 
 #[macro_export]
 macro_rules! delegate_output {
-<<<<<<< HEAD
     ($(@<$( $lt:tt $( : $clt:tt $(+ $dlt:tt )* )? ),+>)? $ty: ty) => {
         $crate::reexports::client::delegate_dispatch!($(@< $( $lt $( : $clt $(+ $dlt )* )? ),+ >)? $ty: [
             $crate::reexports::client::protocol::wl_output::WlOutput: $crate::output::OutputData
@@ -351,16 +350,6 @@
             $crate::reexports::protocols::xdg::xdg_output::zv1::client::zxdg_output_manager_v1::ZxdgOutputManagerV1: $crate::globals::GlobalData
         ] => $crate::output::OutputState);
         $crate::reexports::client::delegate_dispatch!($(@< $( $lt $( : $clt $(+ $dlt )* )? ),+ >)? $ty: [
-=======
-    ($ty: ty) => {
-        $crate::reexports::client::delegate_dispatch!($ty: [
-            $crate::reexports::client::protocol::wl_output::WlOutput: $crate::output::OutputData
-        ] => $crate::output::OutputState);
-        $crate::reexports::client::delegate_dispatch!($ty: [
-            $crate::reexports::protocols::xdg::xdg_output::zv1::client::zxdg_output_manager_v1::ZxdgOutputManagerV1: $crate::globals::GlobalData
-        ] => $crate::output::OutputState);
-        $crate::reexports::client::delegate_dispatch!($ty: [
->>>>>>> 87424f2c
             $crate::reexports::protocols::xdg::xdg_output::zv1::client::zxdg_output_v1::ZxdgOutputV1: $crate::output::OutputData
         ] => $crate::output::OutputState);
     };
