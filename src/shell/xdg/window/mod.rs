--- conflicted
+++ resolved
@@ -301,21 +301,6 @@
     {
         let decoration_manager = window_state.xdg_decoration_manager.get().ok();
 
-<<<<<<< HEAD
-        // We really need an Arc::try_new_cyclic function to handle errors during creation.
-        // Emulate that function by creating an Arc containing None in the error case, and use the
-        // closure's context to pass the real error back to the caller so the invalid Arc is never
-        // returned.
-        let mut err = Ok(());
-        let inner = Arc::new_cyclic(|weak| {
-            let xdg_surface = XdgShellSurface::new(wm_base, qh, surface, WindowData(weak.clone()))
-                .map_err(|e| err = Err(e))
-                .ok()?;
-
-            let xdg_toplevel = xdg_surface
-                .xdg_surface()
-                .get_toplevel(qh, WindowData(weak.clone()));
-=======
         let surface = surface.into();
         let wm_base = wm_base.bound_global()?;
         // Freeze the queue during the creation of the Arc to avoid a race between events on the
@@ -328,7 +313,6 @@
             let xdg_surface = XdgShellSurface { surface, xdg_surface };
 
             let xdg_toplevel = xdg_surface.xdg_surface().get_toplevel(qh, WindowData(weak.clone()));
->>>>>>> 1c725f42
 
             // If server side decorations are available, create the toplevel decoration.
             let toplevel_decoration = if let Some(decoration_manager) = decoration_manager {
@@ -338,16 +322,11 @@
 
                     _ => {
                         // Create the toplevel decoration.
-<<<<<<< HEAD
-                        let toplevel_decoration = decoration_manager
-                            .get_toplevel_decoration(&xdg_toplevel, qh, WindowData(weak.clone()));
-=======
                         let toplevel_decoration = decoration_manager.get_toplevel_decoration(
                             &xdg_toplevel,
                             qh,
                             WindowData(weak.clone()),
                         );
->>>>>>> 1c725f42
 
                         // Tell the compositor we would like a specific mode.
                         let mode = match self.decorations {
