use std::sync::{Arc, Mutex, Weak};

use wayland_client::{
    protocol::{wl_output, wl_seat, wl_surface},
    Connection, Dispatch, Proxy, QueueHandle,
};
use wayland_protocols::{
    xdg::decoration::zv1::client::{
        zxdg_decoration_manager_v1,
        zxdg_toplevel_decoration_v1::{self, Mode},
    },
    xdg::shell::client::{
        xdg_surface,
        xdg_toplevel::{self, State},
        xdg_wm_base,
    },
};

use crate::compositor::Surface;
use crate::error::GlobalError;
use crate::globals::ProvidesBoundGlobal;
use crate::registry::GlobalProxy;

use self::inner::WindowInner;

use super::{XdgShellHandler, XdgShellSurface};

pub(super) mod inner;

#[derive(Debug)]
pub struct XdgWindowState {
    xdg_decoration_manager: GlobalProxy<zxdg_decoration_manager_v1::ZxdgDecorationManagerV1>,
}

impl XdgWindowState {
    pub fn new() -> XdgWindowState {
        XdgWindowState { xdg_decoration_manager: GlobalProxy::NotReady }
    }
}

/// Handler for toplevel operations on a [`Window`].
pub trait WindowHandler: XdgShellHandler + Sized {
    fn xdg_window_state(&mut self) -> &mut XdgWindowState;

    /// Request to close a window.
    ///
    /// This request does not destroy the window. You must drop all [`Window`] handles to destroy the window.
    /// This request may be sent either by the compositor or by some other mechanism (such as client side decorations).
    fn request_close(&mut self, conn: &Connection, qh: &QueueHandle<Self>, window: &Window);

    /// Apply a suggested surface change.
    ///
    /// When this function is called, the compositor is requesting the window's size or state to change.
    ///
    /// Internally this function is called when the underlying `xdg_surface` is configured. Any extension
    /// protocols that interface with xdg-shell are able to be notified that the surface's configure sequence
    /// is complete.
    fn configure(
        &mut self,
        conn: &Connection,
        qh: &QueueHandle<Self>,
        window: &Window,
        configure: WindowConfigure,
        serial: u32,
    );
}

/// Decoration mode of a window.
#[derive(Debug, Clone, Copy, PartialEq, Eq)]
pub enum DecorationMode {
    /// The window should draw client side decorations.
    Client,

    /// The server will draw window decorations.
    Server,
}

/// A window configure.
///
/// A configure describes a compositor request to resize the window or change it's state.
#[non_exhaustive]
#[derive(Debug, Clone)]
pub struct WindowConfigure {
    /// The compositor suggested new size of the window in window geometry coordinates.
    ///
    /// If this value is [`None`], you may set the size of the window as you wish.
    pub new_size: Option<(u32, u32)>,

    /// Compositor suggested maximum bounds for a window.
    ///
    /// This may be used to ensure a window is not created in a way where it will not fit.
    pub suggested_bounds: Option<(u32, u32)>,

    /// The compositor set decoration mode of the window.
    ///
    /// This will always be [`DecorationMode::Client`] if server side decorations are not enabled or
    /// supported.
    pub decoration_mode: DecorationMode,

    /// Window states.
    ///
    /// Depending on which states are set, the allowed size of the window may change. States may also be
    /// combined. For example, a window could be activated and maximized at the same time.
    /// Along side this [`Vec`] of states, there are also helper functions that are part of [`WindowConfigure`]
    /// to test if some particular state is set.
    ///
    /// Below is a table explains the constraints a window needs to obey depending on the set states:
    ///
    /// | State(s) | Any size | Notes |
    /// |-------|----------|-------|
    /// | No states | yes ||
    /// | [`Maximized`](State::Maximized) | no | The window geometry must be obeyed. Drop shadows should also been hidden. |
    /// | [`Fullscreen`](State::Fullscreen) | no[^fullscreen] | The window geometry is the maximum allowed size. |
    /// | [`Resizing`](State::Resizing) | no[^resizing] | The window geometry is the maximum allowed size. |
    /// | [`Activated`](State::Activated) | yes | If the client provides window decorations, the decorations should be drawn as if the window is active. |
    ///
    /// There are also states that indicate the sides of a window which are tiled. Tiling is a hint which
    /// indicates what sides of a window should probably not be resized and may be used to hide shadows on tiled
    /// edges.
    ///
    /// Tiling values include:
    /// - [`Left`](State::TiledLeft)
    /// - [`Right`](State::TiledRight)
    /// - [`Top`](State::TiledTop)
    /// - [`Bottom`](State::TiledBottom)
    ///
    /// [^fullscreen]: A smaller size buffer may be used, but letterboxing or cropping could occur.
    ///
    /// [^resizing]: If you have cell sizing or a fixed aspect ratio, a smaller size buffer may be used.
    pub states: Vec<State>,
    // TODO: wm capabilities added in version 5.
}

impl WindowConfigure {
    /// Is [`State::Maximized`] the state is set.
    pub fn is_maximized(&self) -> bool {
        self.states.iter().any(|&state| state == State::Maximized)
    }

    /// Is [`State::Fullscreen`] the state is set.
    pub fn is_fullscreen(&self) -> bool {
        self.states.iter().any(|&state| state == State::Fullscreen)
    }

    /// Is [`State::Resizing`] the state is set.
    pub fn is_resizing(&self) -> bool {
        self.states.iter().any(|&state| state == State::Resizing)
    }

    /// Is [`State::Activated`] the state is set.
    pub fn is_activated(&self) -> bool {
        self.states.iter().any(|&state| state == State::Activated)
    }

    /// Is [`State::TiledLeft`] the state is set.
    pub fn is_tiled_left(&self) -> bool {
        self.states.iter().any(|&state| state == State::TiledLeft)
    }

    /// Is [`State::TiledRight`] the state is set.
    pub fn is_tiled_right(&self) -> bool {
        self.states.iter().any(|&state| state == State::TiledRight)
    }

    /// Is [`State::TiledTop`] the state is set.
    pub fn is_tiled_top(&self) -> bool {
        self.states.iter().any(|&state| state == State::TiledTop)
    }

    /// Is [`State::TiledBottom`] the state is set.
    pub fn is_tiled_bottom(&self) -> bool {
        self.states.iter().any(|&state| state == State::TiledBottom)
    }
}

/// Decorations a window is created with.
#[derive(Debug, Clone, Copy, PartialEq, Eq)]
pub enum WindowDecorations {
    /// The window should use the decoration mode the server asks for.
    ///
    /// The server may ask the client to render with or without client side decorations. If server side
    /// decorations are not available, client side decorations are drawn instead.
    ServerDefault,

    /// The window should request server side decorations.
    ///
    /// The server may ignore this request and ask the client to render with client side decorations. If
    /// server side decorations are not available, client side decorations are drawn instead.
    RequestServer,

    /// The window should request client side decorations.
    ///
    /// The server may ignore this request and render server side decorations. If server side decorations are
    /// not available, client side decorations are drawn.
    RequestClient,

    /// The window should always draw it's own client side decorations.
    ClientOnly,

    /// The window should use server side decorations or draw any client side decorations.
    None,
}

#[derive(Debug)]
pub struct WindowBuilder {
    title: Option<String>,
    app_id: Option<String>,
    min_size: Option<(u32, u32)>,
    max_size: Option<(u32, u32)>,
    parent: Option<xdg_toplevel::XdgToplevel>,
    fullscreen: Option<wl_output::WlOutput>,
    maximized: bool,
    decorations: WindowDecorations,
}

impl WindowBuilder {
    /// Set the title of the window being built.
    pub fn title(self, title: impl Into<String>) -> Self {
        Self { title: Some(title.into()), ..self }
    }

    /// Set the app id of the window being built.
    ///
    /// This may be used as a compositor hint to influence how the window is initially configured.
    pub fn app_id(self, app_id: impl Into<String>) -> Self {
        Self { app_id: Some(app_id.into()), ..self }
    }

    /// Suggested the minimum size of the window being built.
    ///
    /// This may be used as a compositor hint to send an initial configure with the specified minimum size.
    pub fn min_size(self, min_size: (u32, u32)) -> Self {
        Self { min_size: Some(min_size), ..self }
    }

    /// Suggest the maximum size of the window being built.
    ///
    /// This may be used as a compositor hint to send an initial configure with the specified maximum size.
    pub fn max_size(self, max_size: (u32, u32)) -> Self {
        Self { max_size: Some(max_size), ..self }
    }

    /// Set the parent window of the window being built.
    pub fn parent(self, parent: &Window) -> Self {
        Self { parent: Some(parent.xdg_toplevel().clone()), ..self }
    }

    /// Suggest the window should be created full screened.
    ///
    /// This may be used as a compositor hint to send an initial configure with the window in a full screen
    /// state.
    pub fn fullscreen(self, output: &wl_output::WlOutput) -> Self {
        Self { fullscreen: Some(output.clone()), ..self }
    }

    /// Suggest the window should be created maximized.
    ///
    /// This may be used as a compositor hint to send an initial configure with the window maximized.
    pub fn maximized(self) -> Self {
        Self { maximized: true, ..self }
    }

    /// Sets the decoration mode the window should be created with.
    ///
    /// By default the decoration mode is set to [`DecorationMode::Server`] to use server provided
    /// decorations where possible.
    pub fn decorations(self, decorations: WindowDecorations) -> Self {
        Self { decorations, ..self }
    }

    /// Build and map the window
    ///
    /// This function will create the window and send the initial commit.
    ///
    /// # Protocol errors
    ///
    /// If the surface already has a role object, the compositor will raise a protocol error.
    ///
    /// A surface is considered to have a role object if some other type of surface was created using the
    /// surface. For example, creating a window, popup, layer or subsurface all assign a role object to a
    /// surface.
    ///
    /// The function here takes an owned reference to the surface to hint the surface will be consumed by the
    /// window.
    ///
    /// [`WlSurface`]: wl_surface::WlSurface
    #[must_use = "The window is destroyed if dropped"]
    pub fn map<D>(
        self,
        qh: &QueueHandle<D>,
        wm_base: &impl ProvidesBoundGlobal<xdg_wm_base::XdgWmBase, 4>,
        window_state: &mut XdgWindowState,
        surface: impl Into<Surface>,
    ) -> Result<Window, GlobalError>
    where
        D: Dispatch<xdg_surface::XdgSurface, WindowData>
            + Dispatch<xdg_toplevel::XdgToplevel, WindowData>
            + Dispatch<zxdg_toplevel_decoration_v1::ZxdgToplevelDecorationV1, WindowData>
            + WindowHandler
            + 'static,
    {
        let decoration_manager = window_state.xdg_decoration_manager.get().ok();

<<<<<<< HEAD
        // We really need an Arc::try_new_cyclic function to handle errors during creation.
        // Emulate that function by creating an Arc containing None in the error case, and use the
        // closure's context to pass the real error back to the caller so the invalid Arc is never
        // returned.
        let mut err = Ok(());
        let inner = Arc::new_cyclic(|weak| {
            let xdg_surface = XdgShellSurface::new(wm_base, qh, surface, WindowData(weak.clone()))
                .map_err(|e| err = Err(e))
                .ok()?;
=======
        let surface = surface.into();
        let wm_base = wm_base.bound_global()?;
        // Freeze the queue during the creation of the Arc to avoid a race between events on the
        // new objects being processed and the Weak in the PopupData becoming usable.
        let freeze = qh.freeze();

        let window = Window(Arc::new_cyclic(|weak| {
            let xdg_surface =
                wm_base.get_xdg_surface(surface.wl_surface(), qh, WindowData(weak.clone()));
            let xdg_surface = XdgShellSurface { surface, xdg_surface };
>>>>>>> 87424f2c

            let xdg_toplevel = xdg_surface.xdg_surface().get_toplevel(qh, WindowData(weak.clone()));

            // If server side decorations are available, create the toplevel decoration.
            let toplevel_decoration = if let Some(decoration_manager) = decoration_manager {
                match self.decorations {
                    // Window does not want any server side decorations.
                    WindowDecorations::ClientOnly | WindowDecorations::None => None,

                    _ => {
                        // Create the toplevel decoration.
                        let toplevel_decoration = decoration_manager.get_toplevel_decoration(
                            &xdg_toplevel,
                            qh,
                            WindowData(weak.clone()),
                        );

                        // Tell the compositor we would like a specific mode.
                        let mode = match self.decorations {
                            WindowDecorations::RequestServer => Some(Mode::ServerSide),
                            WindowDecorations::RequestClient => Some(Mode::ClientSide),
                            _ => None,
                        };

                        if let Some(mode) = mode {
                            toplevel_decoration.set_mode(mode);
                        }

                        Some(toplevel_decoration)
                    }
                }
            } else {
                None
            };

            WindowInner {
                xdg_surface,
                xdg_toplevel,
                toplevel_decoration,
                pending_configure: Mutex::new(WindowConfigure {
                    new_size: None,
                    suggested_bounds: None,
                    // Initial configure will indicate whether there are server side decorations.
                    decoration_mode: DecorationMode::Client,
                    states: Vec::new(),
                }),
            }
        }));
        drop(freeze);

        // Apply state from builder
        if let Some(title) = self.title {
            window.set_title(title);
        }

        if let Some(app_id) = self.app_id {
            window.set_app_id(app_id);
        }

        if let Some(min_size) = self.min_size {
            window.set_min_size(Some(min_size));
        }

        if let Some(max_size) = self.max_size {
            window.set_max_size(Some(max_size));
        }

        if let Some(parent) = self.parent {
            window.xdg_toplevel().set_parent(Some(&parent));
        }

        if let Some(output) = self.fullscreen {
            window.set_fullscreen(Some(&output));
        }

        if self.maximized {
            window.set_maximized();
        }

        // Initial commit
        window.wl_surface().commit();

        Ok(window)
    }
}

#[derive(Debug, Clone)]
pub struct Window(Arc<WindowInner>);

impl Window {
    pub fn from_xdg_toplevel(toplevel: &xdg_toplevel::XdgToplevel) -> Option<Window> {
        toplevel.data::<WindowData>().and_then(|data| data.0.upgrade()).map(Window)
    }

    pub fn from_xdg_surface(surface: &xdg_surface::XdgSurface) -> Option<Window> {
        surface.data::<WindowData>().and_then(|data| data.0.upgrade()).map(Window)
    }

    pub fn from_toplevel_decoration(
        decoration: &zxdg_toplevel_decoration_v1::ZxdgToplevelDecorationV1,
    ) -> Option<Window> {
        decoration.data::<WindowData>().and_then(|data| data.0.upgrade()).map(Window)
    }

    pub fn builder() -> WindowBuilder {
        WindowBuilder {
            title: None,
            app_id: None,
            min_size: None,
            max_size: None,
            parent: None,
            fullscreen: None,
            maximized: false,
            decorations: WindowDecorations::RequestServer,
        }
    }

    pub fn show_window_menu(&self, seat: &wl_seat::WlSeat, serial: u32, position: (u32, u32)) {
        self.0.show_window_menu(seat, serial, position.0, position.1)
    }

    pub fn set_title(&self, title: impl Into<String>) {
        self.0.set_title(title.into())
    }

    pub fn set_app_id(&self, app_id: impl Into<String>) {
        self.0.set_app_id(app_id.into())
    }

    pub fn set_parent(&self, parent: Option<&Window>) {
        self.0.set_parent(parent)
    }

    pub fn set_maximized(&self) {
        self.0.set_maximized()
    }

    pub fn unset_maximized(&self) {
        self.0.unset_maximized()
    }

    pub fn set_mimimized(&self) {
        self.0.set_minmized()
    }

    pub fn set_fullscreen(&self, output: Option<&wl_output::WlOutput>) {
        self.0.set_fullscreen(output)
    }

    pub fn unset_fullscreen(&self) {
        self.0.unset_fullscreen()
    }

    /// Requests the window should use the specified decoration mode.
    ///
    /// A mode of [`None`] indicates that the window does not care what type of decorations are used.
    ///
    /// The compositor will respond with a [`configure`](WindowHandler::configure). The configure will
    /// indicate whether the window's decoration mode has changed.
    ///
    /// # Configure loops
    ///
    /// You should avoid sending multiple decoration mode requests to ensure you do not enter a configure loop.
    pub fn request_decoration_mode(&self, mode: Option<DecorationMode>) {
        self.0.request_decoration_mode(mode)
    }

    // TODO: Move

    // TODO: Resize

    // Double buffered window state

    pub fn set_min_size(&self, min_size: Option<(u32, u32)>) {
        self.0.set_min_size(min_size)
    }

    /// # Protocol errors
    ///
    /// The maximum size of the window may not be smaller than the minimum size.
    pub fn set_max_size(&self, max_size: Option<(u32, u32)>) {
        self.0.set_max_size(max_size)
    }

    // TODO: Window geometry

    // TODO: WlSurface stuff

    // Other

    /// Returns the underlying surface wrapped by this window.
    pub fn wl_surface(&self) -> &wl_surface::WlSurface {
        self.0.xdg_surface.wl_surface()
    }

    /// Returns the underlying xdg surface wrapped by this window.
    pub fn xdg_surface(&self) -> &xdg_surface::XdgSurface {
        self.0.xdg_surface.xdg_surface()
    }

    /// Returns the underlying xdg toplevel wrapped by this window.
    pub fn xdg_toplevel(&self) -> &xdg_toplevel::XdgToplevel {
        &self.0.xdg_toplevel
    }
}

impl PartialEq for Window {
    fn eq(&self, other: &Self) -> bool {
        Arc::ptr_eq(&self.0, &other.0)
    }
}

#[derive(Debug, Clone)]
pub struct WindowData(pub(crate) Weak<WindowInner>);

#[macro_export]
macro_rules! delegate_xdg_window {
<<<<<<< HEAD
    ($(@<$( $lt:tt $( : $clt:tt $(+ $dlt:tt )* )? ),+>)? $ty: ty) => {
        $crate::reexports::client::delegate_dispatch!($(@< $( $lt $( : $clt $(+ $dlt )* )? ),+ >)? $ty: [
            $crate::reexports::protocols::xdg::shell::client::xdg_surface::XdgSurface: $crate::shell::xdg::window::WindowData
        ] => $crate::shell::xdg::window::XdgWindowState);
        $crate::reexports::client::delegate_dispatch!($(@< $( $lt $( : $clt $(+ $dlt )* )? ),+ >)? $ty: [
            $crate::reexports::protocols::xdg::shell::client::xdg_toplevel::XdgToplevel: $crate::shell::xdg::window::WindowData
        ] => $crate::shell::xdg::window::XdgWindowState);
        $crate::reexports::client::delegate_dispatch!($(@< $( $lt $( : $clt $(+ $dlt )* )? ),+ >)? $ty: [
            $crate::reexports::protocols::xdg::decoration::zv1::client::zxdg_decoration_manager_v1::ZxdgDecorationManagerV1: $crate::globals::GlobalData
        ] => $crate::shell::xdg::window::XdgWindowState);
        $crate::reexports::client::delegate_dispatch!($(@< $( $lt $( : $clt $(+ $dlt )* )? ),+ >)? $ty: [
=======
    ($ty: ty) => {
        $crate::reexports::client::delegate_dispatch!($ty: [
            $crate::reexports::protocols::xdg::shell::client::xdg_surface::XdgSurface: $crate::shell::xdg::window::WindowData
        ] => $crate::shell::xdg::window::XdgWindowState);
        $crate::reexports::client::delegate_dispatch!($ty: [
            $crate::reexports::protocols::xdg::shell::client::xdg_toplevel::XdgToplevel: $crate::shell::xdg::window::WindowData
        ] => $crate::shell::xdg::window::XdgWindowState);
        $crate::reexports::client::delegate_dispatch!($ty: [
            $crate::reexports::protocols::xdg::decoration::zv1::client::zxdg_decoration_manager_v1::ZxdgDecorationManagerV1: $crate::globals::GlobalData
        ] => $crate::shell::xdg::window::XdgWindowState);
        $crate::reexports::client::delegate_dispatch!($ty: [
>>>>>>> 87424f2c
            $crate::reexports::protocols::xdg::decoration::zv1::client::zxdg_toplevel_decoration_v1::ZxdgToplevelDecorationV1: $crate::shell::xdg::window::WindowData
        ] => $crate::shell::xdg::window::XdgWindowState);
    };
}<|MERGE_RESOLUTION|>--- conflicted
+++ resolved
@@ -301,17 +301,6 @@
     {
         let decoration_manager = window_state.xdg_decoration_manager.get().ok();
 
-<<<<<<< HEAD
-        // We really need an Arc::try_new_cyclic function to handle errors during creation.
-        // Emulate that function by creating an Arc containing None in the error case, and use the
-        // closure's context to pass the real error back to the caller so the invalid Arc is never
-        // returned.
-        let mut err = Ok(());
-        let inner = Arc::new_cyclic(|weak| {
-            let xdg_surface = XdgShellSurface::new(wm_base, qh, surface, WindowData(weak.clone()))
-                .map_err(|e| err = Err(e))
-                .ok()?;
-=======
         let surface = surface.into();
         let wm_base = wm_base.bound_global()?;
         // Freeze the queue during the creation of the Arc to avoid a race between events on the
@@ -322,7 +311,6 @@
             let xdg_surface =
                 wm_base.get_xdg_surface(surface.wl_surface(), qh, WindowData(weak.clone()));
             let xdg_surface = XdgShellSurface { surface, xdg_surface };
->>>>>>> 87424f2c
 
             let xdg_toplevel = xdg_surface.xdg_surface().get_toplevel(qh, WindowData(weak.clone()));
 
@@ -540,7 +528,6 @@
 
 #[macro_export]
 macro_rules! delegate_xdg_window {
-<<<<<<< HEAD
     ($(@<$( $lt:tt $( : $clt:tt $(+ $dlt:tt )* )? ),+>)? $ty: ty) => {
         $crate::reexports::client::delegate_dispatch!($(@< $( $lt $( : $clt $(+ $dlt )* )? ),+ >)? $ty: [
             $crate::reexports::protocols::xdg::shell::client::xdg_surface::XdgSurface: $crate::shell::xdg::window::WindowData
@@ -552,19 +539,6 @@
             $crate::reexports::protocols::xdg::decoration::zv1::client::zxdg_decoration_manager_v1::ZxdgDecorationManagerV1: $crate::globals::GlobalData
         ] => $crate::shell::xdg::window::XdgWindowState);
         $crate::reexports::client::delegate_dispatch!($(@< $( $lt $( : $clt $(+ $dlt )* )? ),+ >)? $ty: [
-=======
-    ($ty: ty) => {
-        $crate::reexports::client::delegate_dispatch!($ty: [
-            $crate::reexports::protocols::xdg::shell::client::xdg_surface::XdgSurface: $crate::shell::xdg::window::WindowData
-        ] => $crate::shell::xdg::window::XdgWindowState);
-        $crate::reexports::client::delegate_dispatch!($ty: [
-            $crate::reexports::protocols::xdg::shell::client::xdg_toplevel::XdgToplevel: $crate::shell::xdg::window::WindowData
-        ] => $crate::shell::xdg::window::XdgWindowState);
-        $crate::reexports::client::delegate_dispatch!($ty: [
-            $crate::reexports::protocols::xdg::decoration::zv1::client::zxdg_decoration_manager_v1::ZxdgDecorationManagerV1: $crate::globals::GlobalData
-        ] => $crate::shell::xdg::window::XdgWindowState);
-        $crate::reexports::client::delegate_dispatch!($ty: [
->>>>>>> 87424f2c
             $crate::reexports::protocols::xdg::decoration::zv1::client::zxdg_toplevel_decoration_v1::ZxdgToplevelDecorationV1: $crate::shell::xdg::window::WindowData
         ] => $crate::shell::xdg::window::XdgWindowState);
     };
