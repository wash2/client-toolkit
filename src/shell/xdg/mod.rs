//! ## Cross desktop group (XDG) shell
// TODO: Examples

use std::sync::Arc;
use wayland_client::{protocol::wl_surface, Dispatch, Proxy, QueueHandle};
use wayland_protocols::xdg::shell::client::{xdg_positioner, xdg_surface, xdg_wm_base};

use crate::compositor::Surface;
use crate::error::GlobalError;
use crate::globals::ProvidesBoundGlobal;
use crate::registry::GlobalProxy;

mod inner;
pub mod popup;
pub mod window;

#[derive(Debug)]
pub struct XdgShellState {
    xdg_wm_base: GlobalProxy<xdg_wm_base::XdgWmBase>,
}

impl XdgShellState {
    pub fn new() -> Self {
        Self { xdg_wm_base: GlobalProxy::NotReady }
    }

    pub fn xdg_wm_base(&self) -> Result<&xdg_wm_base::XdgWmBase, GlobalError> {
        self.xdg_wm_base.get()
    }
}

/// A trivial wrapper for an [`xdg_positioner::XdgPositioner`].
///
/// This wrapper calls [`destroy`][xdg_positioner::XdgPositioner::destroy] on the contained
/// positioner when it is dropped.
#[derive(Debug)]
pub struct XdgPositioner(xdg_positioner::XdgPositioner);

impl XdgPositioner {
    pub fn new(
        wm_base: &impl ProvidesBoundGlobal<xdg_wm_base::XdgWmBase, 4>,
    ) -> Result<Self, GlobalError> {
        wm_base
            .bound_global()
            .map(|wm_base| {
                wm_base
                    .send_constructor(
                        xdg_wm_base::Request::CreatePositioner {},
                        Arc::new(PositionerData),
                    )
                    .unwrap_or_else(|_| Proxy::inert(wm_base.backend().clone()))
            })
            .map(XdgPositioner)
    }
}

impl std::ops::Deref for XdgPositioner {
    type Target = xdg_positioner::XdgPositioner;

    fn deref(&self) -> &Self::Target {
        &self.0
    }
}

impl Drop for XdgPositioner {
    fn drop(&mut self) {
        self.0.destroy()
    }
}

struct PositionerData;

impl wayland_client::backend::ObjectData for PositionerData {
    fn event(
        self: Arc<Self>,
        _: &wayland_client::backend::Backend,
        _: wayland_client::backend::protocol::Message<wayland_client::backend::ObjectId>,
    ) -> Option<Arc<(dyn wayland_client::backend::ObjectData + 'static)>> {
        unreachable!("xdg_positioner has no events");
    }
    fn destroyed(&self, _: wayland_client::backend::ObjectId) {}
}

#[derive(Debug)]
pub struct XdgShellSurface {
    xdg_surface: xdg_surface::XdgSurface,
    surface: Surface,
}

impl XdgShellSurface {
    /// Creates an [`XdgShellSurface`].
    ///
    /// This function is generally intended to be called in a higher level abstraction, such as
    /// [`Window::builder`](self::window::Window::builder).
    ///
    /// The created [`XdgShellSurface`] will destroy the underlying [`XdgSurface`] or [`WlSurface`] when
    /// dropped. Higher level abstractions are responsible for ensuring the destruction order of protocol
    /// objects is correct. Since this function consumes the [`WlSurface`], it may be accessed using
    /// [`XdgShellSurface::wl_surface`].
    ///
    /// # Protocol errors
    ///
    /// If the surface already has a role object, the compositor will raise a protocol error.
    ///
    /// A surface is considered to have a role object if some other type of surface was created using the
    /// surface. For example, creating a window, popup, layer, subsurface or some other type of surface object
    /// all assign a role object to a surface.
    ///
    /// [`XdgSurface`]: xdg_surface::XdgSurface
    /// [`WlSurface`]: wl_surface::WlSurface
    pub fn new<U, D>(
        wm_base: &impl ProvidesBoundGlobal<xdg_wm_base::XdgWmBase, 4>,
        qh: &QueueHandle<D>,
        surface: impl Into<Surface>,
        udata: U,
    ) -> Result<XdgShellSurface, GlobalError>
    where
        D: Dispatch<xdg_surface::XdgSurface, U> + 'static,
        U: Send + Sync + 'static,
    {
        let surface = surface.into();
<<<<<<< HEAD
        let xdg_surface =
            wm_base.bound_global()?.get_xdg_surface(surface.wl_surface(), qh, udata);
=======
        let xdg_surface = wm_base.bound_global()?.get_xdg_surface(surface.wl_surface(), qh, udata);
>>>>>>> 1c725f42

        Ok(XdgShellSurface { xdg_surface, surface })
    }

    pub fn xdg_surface(&self) -> &xdg_surface::XdgSurface {
        &self.xdg_surface
    }

    pub fn wl_surface(&self) -> &wl_surface::WlSurface {
        self.surface.wl_surface()
    }
}

pub trait XdgShellHandler: Sized {
    fn xdg_shell_state(&mut self) -> &mut XdgShellState;
}

#[macro_export]
macro_rules! delegate_xdg_shell {
    ($(@<$( $lt:tt $( : $clt:tt $(+ $dlt:tt )* )? ),+>)? $ty: ty) => {
        $crate::reexports::client::delegate_dispatch!($(@< $( $lt $( : $clt $(+ $dlt )* )? ),+ >)? $ty: [
            $crate::reexports::protocols::xdg::shell::client::xdg_wm_base::XdgWmBase: $crate::globals::GlobalData
        ] => $crate::shell::xdg::XdgShellState);
    };
}

impl Drop for XdgShellSurface {
    fn drop(&mut self) {
        // Surface role must be destroyed before the wl_surface
        self.xdg_surface.destroy();
    }
}<|MERGE_RESOLUTION|>--- conflicted
+++ resolved
@@ -119,12 +119,7 @@
         U: Send + Sync + 'static,
     {
         let surface = surface.into();
-<<<<<<< HEAD
-        let xdg_surface =
-            wm_base.bound_global()?.get_xdg_surface(surface.wl_surface(), qh, udata);
-=======
         let xdg_surface = wm_base.bound_global()?.get_xdg_surface(surface.wl_surface(), qh, udata);
->>>>>>> 1c725f42
 
         Ok(XdgShellSurface { xdg_surface, surface })
     }
