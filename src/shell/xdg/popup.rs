--- conflicted
+++ resolved
@@ -91,19 +91,12 @@
         // new objects being processed and the Weak in the PopupData becoming usable.
         let freeze = qh.freeze();
         let inner = Arc::new_cyclic(|weak| {
-<<<<<<< HEAD
-            let surface =
-                XdgShellSurface::new(wm_base, qh, surface, PopupData { inner: weak.clone() })
-                    .map_err(|e| err = Err(e))
-                    .ok()?;
-=======
             let xdg_surface = wm_base.get_xdg_surface(
                 surface.wl_surface(),
                 qh,
                 PopupData { inner: weak.clone() },
             );
             let surface = XdgShellSurface { surface, xdg_surface };
->>>>>>> 87424f2c
             let xdg_popup = surface.xdg_surface().get_popup(
                 parent,
                 position,
@@ -284,19 +277,11 @@
 
 #[macro_export]
 macro_rules! delegate_xdg_popup {
-<<<<<<< HEAD
     ($(@<$( $lt:tt $( : $clt:tt $(+ $dlt:tt )* )? ),+>)? $ty: ty) => {
         $crate::reexports::client::delegate_dispatch!($(@< $( $lt $( : $clt $(+ $dlt )* )? ),+ >)? $ty: [
             $crate::reexports::protocols::xdg::shell::client::xdg_popup::XdgPopup: $crate::shell::xdg::popup::PopupData
         ] => $crate::shell::xdg::popup::PopupData);
         $crate::reexports::client::delegate_dispatch!($(@< $( $lt $( : $clt $(+ $dlt )* )? ),+ >)? $ty: [
-=======
-    ($ty: ty) => {
-        $crate::reexports::client::delegate_dispatch!($ty: [
-            $crate::reexports::protocols::xdg::shell::client::xdg_popup::XdgPopup: $crate::shell::xdg::popup::PopupData
-        ] => $crate::shell::xdg::popup::PopupData);
-        $crate::reexports::client::delegate_dispatch!($ty: [
->>>>>>> 87424f2c
             $crate::reexports::protocols::xdg::shell::client::xdg_surface::XdgSurface: $crate::shell::xdg::popup::PopupData
         ] => $crate::shell::xdg::popup::PopupData);
     };
