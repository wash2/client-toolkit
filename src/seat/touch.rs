use std::sync::Mutex;

use wayland_client::protocol::wl_surface::WlSurface;
use wayland_client::protocol::wl_touch::{Event as TouchEvent, WlTouch};
use wayland_client::{Connection, Dispatch, QueueHandle};

use crate::seat::SeatState;

#[derive(Debug, Default)]
pub struct TouchData {
    inner: Mutex<TouchDataInner>,
}

#[derive(Debug, Default)]
pub(crate) struct TouchDataInner {
    events: Vec<TouchEvent>,
}

#[macro_export]
macro_rules! delegate_touch {
    ($(@<$( $lt:tt $( : $clt:tt $(+ $dlt:tt )* )? ),+>)? $ty: ty) => {
        $crate::reexports::client::delegate_dispatch!($(@< $( $lt $( : $clt $(+ $dlt )* )? ),+ >)? $ty:
            [
                $crate::reexports::client::protocol::wl_touch::WlTouch: $crate::seat::touch::TouchData
            ] => $crate::seat::SeatState
        );
    };
<<<<<<< HEAD
    ($(@<$( $lt:tt $( : $clt:tt $(+ $dlt:tt )* )? ),+>)? $ty: ty, touch: [$($td:ty),* $(,)?]) => {
        $crate::reexports::client::delegate_dispatch!($(@< $( $lt $( : $clt $(+ $dlt )* )? ),+ >)? $ty:
            [
                $(
                    $crate::reexports::client::protocol::wl_touch::WlTouch: $td,
                )*
            ] => $crate::seat::SeatState
        );
=======
    ($ty: ty, touch: [$($td:ty),* $(,)?]) => {
        $(
            $crate::reexports::client::delegate_dispatch!($ty:
                [
                    $crate::reexports::client::protocol::wl_touch::WlTouch: $td
                ] => $crate::seat::SeatState
            );
        )*
>>>>>>> 87424f2c
    };
}

pub trait TouchDataExt: Send + Sync {
    fn touch_data(&self) -> &TouchData;
}

impl TouchDataExt for TouchData {
    fn touch_data(&self) -> &TouchData {
        self
    }
}

pub trait TouchHandler: Sized {
    /// New touch point.
    ///
    /// Indicates a new touch point has appeared on the surface, starting a touch sequence. The ID
    /// associated with this event identifies this touch point for devices with multi-touch and
    /// will be referenced in future events.
    ///
    /// The associated touch ID ceases to be valid after the touch up event with the associated ID
    /// and may be reused for other touch points after that.
    ///
    /// Coordinates are surface-local.
    #[allow(clippy::too_many_arguments)]
    fn down(
        &mut self,
        conn: &Connection,
        qh: &QueueHandle<Self>,
        touch: &WlTouch,
        serial: u32,
        time: u32,
        surface: WlSurface,
        id: i32,
        position: (f64, f64),
    );

    /// End of touch sequence.
    fn up(
        &mut self,
        conn: &Connection,
        qh: &QueueHandle<Self>,
        touch: &WlTouch,
        serial: u32,
        time: u32,
        id: i32,
    );

    /// Touch point motion.
    ///
    /// Coordinates are surface-local.
    fn motion(
        &mut self,
        conn: &Connection,
        qh: &QueueHandle<Self>,
        touch: &WlTouch,
        time: u32,
        id: i32,
        position: (f64, f64),
    );

    /// Touch point shape change.
    ///
    /// The shape of a touch point is approximated by an ellipse through the major and minor axis
    /// length. Major always represents the larger of the two axis and is orthogonal to minor.
    ///
    /// The dimensions are specified in surface-local coordinates and the locations reported by
    /// other events always report the center of the ellipse.
    fn shape(
        &mut self,
        conn: &Connection,
        qh: &QueueHandle<Self>,
        touch: &WlTouch,
        id: i32,
        major: f64,
        minor: f64,
    );

    /// Touch point shape orientation.
    ///
    /// The orientation describes the clockwise angle of a touch point's major axis to the positive
    /// surface y-axis and is normalized to the -180° to +180° range.
    fn orientation(
        &mut self,
        conn: &Connection,
        qh: &QueueHandle<Self>,
        touch: &WlTouch,
        id: i32,
        orientation: f64,
    );

    /// Cancel active touch sequence.
    ///
    /// This indicates that the compositor has cancelled the active touch sequence, for example due
    /// to detection of a touch gesture.
    fn cancel(&mut self, conn: &Connection, qh: &QueueHandle<Self>, touch: &WlTouch);
}

impl<D, U> Dispatch<WlTouch, U, D> for SeatState
where
    D: Dispatch<WlTouch, U> + TouchHandler,
    U: TouchDataExt,
{
    fn event(
        data: &mut D,
        touch: &WlTouch,
        event: TouchEvent,
        udata: &U,
        conn: &Connection,
        qh: &QueueHandle<D>,
    ) {
        let udata = udata.touch_data();
        match event {
            // Buffer events until frame is received.
            TouchEvent::Down { .. }
            | TouchEvent::Up { .. }
            | TouchEvent::Motion { .. }
            | TouchEvent::Shape { .. }
            | TouchEvent::Orientation { .. } => {
                let mut guard = udata.inner.lock().unwrap();
                guard.events.push(event);
            }
            // Process all buffered events.
            TouchEvent::Frame => {
                let mut guard = udata.inner.lock().unwrap();
                for event in guard.events.drain(..) {
                    process_framed_event(data, touch, conn, qh, event);
                }
            }
            TouchEvent::Cancel => {
                let mut guard = udata.inner.lock().unwrap();
                guard.events.clear();

                data.cancel(conn, qh, touch);
            }
            _ => unreachable!(),
        }
    }
}

/// Process a single frame-buffered touch event.
fn process_framed_event<D>(
    data: &mut D,
    touch: &WlTouch,
    conn: &Connection,
    qh: &QueueHandle<D>,
    event: TouchEvent,
) where
    D: TouchHandler,
{
    match event {
        TouchEvent::Down { serial, time, surface, id, x, y } => {
            data.down(conn, qh, touch, serial, time, surface, id, (x, y));
        }
        TouchEvent::Up { serial, time, id } => {
            data.up(conn, qh, touch, serial, time, id);
        }
        TouchEvent::Motion { time, id, x, y } => {
            data.motion(conn, qh, touch, time, id, (x, y));
        }
        TouchEvent::Shape { id, major, minor } => {
            data.shape(conn, qh, touch, id, major, minor);
        }
        TouchEvent::Orientation { id, orientation } => {
            data.orientation(conn, qh, touch, id, orientation);
        }
        // No other events should be frame-buffered.
        _ => unreachable!(),
    }
}<|MERGE_RESOLUTION|>--- conflicted
+++ resolved
@@ -25,7 +25,6 @@
             ] => $crate::seat::SeatState
         );
     };
-<<<<<<< HEAD
     ($(@<$( $lt:tt $( : $clt:tt $(+ $dlt:tt )* )? ),+>)? $ty: ty, touch: [$($td:ty),* $(,)?]) => {
         $crate::reexports::client::delegate_dispatch!($(@< $( $lt $( : $clt $(+ $dlt )* )? ),+ >)? $ty:
             [
@@ -34,16 +33,6 @@
                 )*
             ] => $crate::seat::SeatState
         );
-=======
-    ($ty: ty, touch: [$($td:ty),* $(,)?]) => {
-        $(
-            $crate::reexports::client::delegate_dispatch!($ty:
-                [
-                    $crate::reexports::client::protocol::wl_touch::WlTouch: $td
-                ] => $crate::seat::SeatState
-            );
-        )*
->>>>>>> 87424f2c
     };
 }
 
