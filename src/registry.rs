--- conflicted
+++ resolved
@@ -421,21 +421,12 @@
         $crate::reexports::client::delegate_dispatch!($(@< $( $lt $( : $clt $(+ $dlt )* )? ),+ >)? $ty:
             [
                 $crate::reexports::client::protocol::wl_registry::WlRegistry: $crate::globals::GlobalData
-<<<<<<< HEAD
             ]  => $crate::registry::RegistryState
         );
         $crate::reexports::client::delegate_dispatch!($(@< $( $lt $( : $clt $(+ $dlt )* )? ),+ >)? $ty:
             [
                 $crate::reexports::client::protocol::wl_callback::WlCallback: $crate::registry::RegistryReady
             ]  => $crate::registry::RegistryState
-=======
-            ] => $crate::registry::RegistryState
-        );
-        $crate::reexports::client::delegate_dispatch!($ty:
-            [
-                $crate::reexports::client::protocol::wl_callback::WlCallback: $crate::registry::RegistryReady
-            ] => $crate::registry::RegistryState
->>>>>>> 87424f2c
         );
     };
 }
